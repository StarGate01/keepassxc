--- conflicted
+++ resolved
@@ -6,13 +6,8 @@
    <rect>
     <x>0</x>
     <y>0</y>
-<<<<<<< HEAD
-    <width>456</width>
+    <width>481</width>
     <height>185</height>
-=======
-    <width>481</width>
-    <height>202</height>
->>>>>>> 41be9e81
    </rect>
   </property>
   <layout class="QFormLayout" name="formLayout">
@@ -51,11 +46,7 @@
     </widget>
    </item>
    <item row="6" column="0">
-<<<<<<< HEAD
     <widget class="QLabel" name="autoTypeShortcutLabel">
-=======
-    <widget class="QLabel" name="label">
->>>>>>> 41be9e81
      <property name="text">
       <string>Global Auto-Type shortcut</string>
      </property>
@@ -65,34 +56,20 @@
     <widget class="ShortcutWidget" name="autoTypeShortcutWidget"/>
    </item>
    <item row="1" column="0">
-<<<<<<< HEAD
     <widget class="QCheckBox" name="openPreviousDatabasesOnStartupCheckBox">
      <property name="text">
       <string>Open previous databases on startup</string>
-=======
-    <widget class="QCheckBox" name="autoReopenLastDatabases">
-     <property name="text">
-      <string>Automatically reopen last databases</string>
->>>>>>> 41be9e81
      </property>
     </widget>
    </item>
-   <item row="5" column="0">
-<<<<<<< HEAD
-    <widget class="QCheckBox" name="minimizeOnCopyCheckBox">
-     <property name="text">
-      <string>Minimize when copying to clipboard</string>
-     </property>
-    </widget>
-   </item>
-=======
+   <item row="7" column="0">
     <widget class="QLabel" name="label_2">
      <property name="text">
       <string>When database files are externally modified</string>
      </property>
     </widget>
    </item>
-   <item row="5" column="1">
+   <item row="7" column="1">
     <widget class="QComboBox" name="reloadBehavior">
      <item>
       <property name="text">
@@ -111,7 +88,13 @@
      </item>
     </widget>
    </item>
->>>>>>> 41be9e81
+   <item row="5" column="0">
+    <widget class="QCheckBox" name="minimizeOnCopyCheckBox">
+     <property name="text">
+      <string>Minimize when copying to clipboard</string>
+     </property>
+    </widget>
+   </item>
   </layout>
  </widget>
  <customwidgets>
