--- conflicted
+++ resolved
@@ -45,53 +45,6 @@
         <source>Special thanks from the KeePassXC team go to debfx for creating the original KeePassX.</source>
         <translation>A equipe KeePassXC agradece especialmente a debfx pela criação do KeePassX original.</translation>
     </message>
-<<<<<<< HEAD
-    <message>
-        <source>Version %1</source>
-        <translation>Versão %1</translation>
-    </message>
-    <message>
-        <source>Build Type: %1</source>
-        <translation>Tipo da Build: %1</translation>
-    </message>
-    <message>
-        <source>Auto-Type</source>
-        <translation>Autodigitação</translation>
-    </message>
-    <message>
-        <source>Browser Integration</source>
-        <translation>Integração com o Navegador</translation>
-    </message>
-    <message>
-        <source>SSH Agent</source>
-        <translation>Agente SSH</translation>
-    </message>
-    <message>
-        <source>YubiKey</source>
-        <translation>YubiKey</translation>
-    </message>
-    <message>
-        <source>TouchID</source>
-        <translation>TouchID</translation>
-    </message>
-    <message>
-        <source>None</source>
-        <translation>Nada</translation>
-    </message>
-    <message>
-        <source>KeeShare (signed and unsigned sharing)</source>
-        <translation>KeeShare (compartilhamento assinado e não assinado)</translation>
-    </message>
-    <message>
-        <source>KeeShare (only signed sharing)</source>
-        <translation>KeeShare (somente compartilhamento assinado)</translation>
-    </message>
-    <message>
-        <source>KeeShare (only unsigned sharing)</source>
-        <translation>KeeShare (apenas compartilhamento não assinado)</translation>
-    </message>
-=======
->>>>>>> c51752df
 </context>
 <context>
     <name>AgentSettingsWidget</name>
@@ -655,8 +608,6 @@
         <source>Do not ask permission for HTTP &amp;Basic Auth</source>
         <extracomment>An extra HTTP Basic Auth setting</extracomment>
         <translation>Não pedir  permissão para HTTP &amp;Basic Auth</translation>
-<<<<<<< HEAD
-=======
     </message>
     <message>
         <source>Due to Snap sandboxing, you must run a script to enable browser integration.&lt;br /&gt;You can obtain this script from %1</source>
@@ -669,7 +620,6 @@
     <message>
         <source>KeePassXC-Browser is needed for the browser integration to work. &lt;br /&gt;Download it for %1 and %2. %3</source>
         <translation type="unfinished"/>
->>>>>>> c51752df
     </message>
 </context>
 <context>
@@ -742,16 +692,6 @@
     <message>
         <source>KeePassXC: Legacy browser integration settings detected</source>
         <translation>KeePassXC: Configurações de integração do navegador herdado detectadas</translation>
-<<<<<<< HEAD
-    </message>
-    <message>
-        <source>Legacy browser integration settings have been detected.
-Do you want to upgrade the settings to the latest standard?
-This is necessary to maintain compatibility with the browser plugin.</source>
-        <translation>As configurações de integração do navegador legadas foram detectadas.
-Você quer atualizar as configurações para o padrão mais recente?
-Isso é necessário para manter a compatibilidade com o plugin do navegador.</translation>
-=======
     </message>
     <message>
         <source>KeePassXC: Create a new group</source>
@@ -768,7 +708,6 @@
 This is necessary to maintain your current browser connections.
 Would you like to migrate your existing settings now?</source>
         <translation type="unfinished"/>
->>>>>>> c51752df
     </message>
 </context>
 <context>
@@ -1683,13 +1622,10 @@
     <message>
         <source>Database was not modified by merge operation.</source>
         <translation>Banco de dados não foi modificado pela operação de mesclagem.</translation>
-<<<<<<< HEAD
-=======
     </message>
     <message>
         <source>Shared group...</source>
         <translation type="unfinished"/>
->>>>>>> c51752df
     </message>
 </context>
 <context>
@@ -2127,8 +2063,6 @@
     <message>
         <source>Select import/export file</source>
         <translation>Selecione o arquivo de importação/exportação</translation>
-<<<<<<< HEAD
-=======
     </message>
     <message>
         <source>Clear</source>
@@ -2145,7 +2079,6 @@
     <message>
         <source>The container %1 imported and export by different groups.</source>
         <translation type="unfinished"/>
->>>>>>> c51752df
     </message>
 </context>
 <context>
@@ -2616,17 +2549,6 @@
         <source>[empty]</source>
         <comment>group has no children</comment>
         <translation>[vazio]</translation>
-<<<<<<< HEAD
-    </message>
-</context>
-<context>
-    <name>GroupModel</name>
-    <message>
-        <source>%1</source>
-        <comment>Template for name without annotation</comment>
-        <translation>%1</translation>
-=======
->>>>>>> c51752df
     </message>
 </context>
 <context>
@@ -3222,8 +3144,6 @@
     <message>
         <source>Synchronize with</source>
         <translation>Sincronizar com</translation>
-<<<<<<< HEAD
-=======
     </message>
     <message>
         <source>Disabled share %1</source>
@@ -3240,7 +3160,6 @@
     <message>
         <source>Synchronize with share %1</source>
         <translation type="unfinished"/>
->>>>>>> c51752df
     </message>
 </context>
 <context>
@@ -3889,13 +3808,6 @@
         <translation type="unfinished"/>
     </message>
     <message>
-<<<<<<< HEAD
-        <source>Password cannot be empty.</source>
-        <translation>Senha não pode estar vazia.</translation>
-    </message>
-    <message>
-=======
->>>>>>> c51752df
         <source>Passwords do not match.</source>
         <translation>Senha não corresponde.</translation>
     </message>
@@ -5204,14 +5116,8 @@
         <translation>O certificado exportado não é o mesmo que está em uso. Você quer exportar o certificado atual?</translation>
     </message>
     <message>
-<<<<<<< HEAD
-        <source>%1.%2</source>
-        <comment>Template for KeeShare key file</comment>
-        <translation>%1.%2</translation>
-=======
         <source>Signer:</source>
         <translation type="unfinished"/>
->>>>>>> c51752df
     </message>
 </context>
 <context>
@@ -5227,13 +5133,6 @@
     <message>
         <source>Import from container with certificate</source>
         <translation>Importar do contêiner com certificado</translation>
-<<<<<<< HEAD
-    </message>
-    <message>
-        <source>Do you want to trust %1 with the fingerprint of %2 from %3</source>
-        <translation type="unfinished"/>
-=======
->>>>>>> c51752df
     </message>
     <message>
         <source>Not this time</source>
@@ -5344,13 +5243,8 @@
         <translation type="unfinished"/>
     </message>
     <message>
-<<<<<<< HEAD
-        <source>Unexpected export error occurred</source>
-        <translation>Ocorreu um erro de exportação inesperado</translation>
-=======
         <source>Conflicting export target path %1 in %2</source>
         <translation type="unfinished"/>
->>>>>>> c51752df
     </message>
     <message>
         <source>Could not embed signature: Could not open file to write (%1)</source>
@@ -5361,17 +5255,12 @@
         <translation type="unfinished"/>
     </message>
     <message>
-<<<<<<< HEAD
-        <source>Export to %1</source>
-        <translation>Exportar para %1</translation>
-=======
         <source>Could not embed database: Could not open file to write (%1)</source>
         <translation type="unfinished"/>
     </message>
     <message>
         <source>Could not embed database: Could not write file (%1)</source>
         <translation type="unfinished"/>
->>>>>>> c51752df
     </message>
 </context>
 <context>
