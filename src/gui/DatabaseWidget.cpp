/*
 * Copyright (C) 2017 KeePassXC Team <team@keepassxc.org>
 * Copyright (C) 2010 Felix Geyer <debfx@fobos.de>
 *
 * This program is free software: you can redistribute it and/or modify
 * it under the terms of the GNU General Public License as published by
 * the Free Software Foundation, either version 2 or (at your option)
 * version 3 of the License.
 *
 * This program is distributed in the hope that it will be useful,
 * but WITHOUT ANY WARRANTY; without even the implied warranty of
 * MERCHANTABILITY or FITNESS FOR A PARTICULAR PURPOSE.  See the
 * GNU General Public License for more details.
 *
 * You should have received a copy of the GNU General Public License
 * along with this program.  If not, see <http://www.gnu.org/licenses/>.
 */

#include "DatabaseWidget.h"

#include <QAction>
#include <QApplication>
#include <QCheckBox>
#include <QDesktopServices>
#include <QFile>
#include <QHBoxLayout>
#include <QHeaderView>
#include <QKeyEvent>
#include <QLabel>
#include <QLineEdit>
#include <QProcess>
#include <QSplitter>

#include "autotype/AutoType.h"
#include "core/Config.h"
#include "core/EntrySearcher.h"
#include "core/FilePath.h"
#include "core/Group.h"
#include "core/Metadata.h"
#include "core/Tools.h"
#include "format/KeePass2Reader.h"
#include "gui/ChangeMasterKeyWidget.h"
#include "gui/Clipboard.h"
#include "gui/CloneDialog.h"
#include "gui/DatabaseOpenWidget.h"
#include "gui/DatabaseSettingsWidget.h"
#include "gui/DetailsWidget.h"
#include "gui/KeePass1OpenWidget.h"
#include "gui/MessageBox.h"
#include "gui/SetupTotpDialog.h"
#include "gui/TotpDialog.h"
#include "gui/UnlockDatabaseDialog.h"
#include "gui/UnlockDatabaseWidget.h"
#include "gui/entry/EditEntryWidget.h"
#include "gui/entry/EntryView.h"
#include "gui/group/EditGroupWidget.h"
#include "gui/group/GroupView.h"

#include "config-keepassx.h"

#ifdef WITH_XC_SSHAGENT
#include "sshagent/SSHAgent.h"
#endif

DatabaseWidget::DatabaseWidget(Database* db, QWidget* parent)
    : QStackedWidget(parent)
    , m_db(db)
    , m_newGroup(nullptr)
    , m_newEntry(nullptr)
    , m_newParent(nullptr)
    , m_importingCsv(false)
{
    m_mainWidget = new QWidget(this);

    m_messageWidget = new MessageWidget(this);
    m_messageWidget->setHidden(true);

    auto* mainLayout = new QVBoxLayout();
    QLayout* layout = new QHBoxLayout();
    mainLayout->addWidget(m_messageWidget);
    mainLayout->addLayout(layout);
    m_mainSplitter = new QSplitter(m_mainWidget);
    m_mainSplitter->setChildrenCollapsible(false);
    m_detailSplitter = new QSplitter(m_mainWidget);
    m_detailSplitter->setOrientation(Qt::Vertical);
    m_detailSplitter->setChildrenCollapsible(true);

    QWidget* rightHandSideWidget = new QWidget(m_mainSplitter);

    m_groupView = new GroupView(db, m_mainSplitter);
    m_groupView->setObjectName("groupView");
    m_groupView->setContextMenuPolicy(Qt::CustomContextMenu);
    connect(m_groupView, SIGNAL(customContextMenuRequested(QPoint)), SLOT(emitGroupContextMenuRequested(QPoint)));

    m_entryView = new EntryView(rightHandSideWidget);
    m_entryView->setObjectName("entryView");
    m_entryView->setContextMenuPolicy(Qt::CustomContextMenu);
    m_entryView->setGroup(db->rootGroup());
    connect(m_entryView, SIGNAL(customContextMenuRequested(QPoint)), SLOT(emitEntryContextMenuRequested(QPoint)));

    // Add a notification for when we are searching
    m_searchingLabel = new QLabel();
    m_searchingLabel->setText(tr("Searching..."));
    m_searchingLabel->setAlignment(Qt::AlignCenter);
    m_searchingLabel->setStyleSheet("color: rgb(0, 0, 0);"
                                    "background-color: rgb(255, 253, 160);"
                                    "border: 2px solid rgb(190, 190, 190);"
                                    "border-radius: 5px;");

    m_detailsView = new DetailsWidget(this);
    m_detailsView->hide();
    connect(this, SIGNAL(pressedEntry(Entry*)), m_detailsView, SLOT(setEntry(Entry*)));
    connect(this, SIGNAL(pressedGroup(Group*)), m_detailsView, SLOT(setGroup(Group*)));
    connect(this,
            SIGNAL(currentModeChanged(DatabaseWidget::Mode)),
            m_detailsView,
            SLOT(setDatabaseMode(DatabaseWidget::Mode)));
    connect(m_detailsView, SIGNAL(errorOccurred(QString)), this, SLOT(showErrorMessage(QString)));

    auto* vLayout = new QVBoxLayout(rightHandSideWidget);
    vLayout->setMargin(0);
    vLayout->addWidget(m_searchingLabel);
    vLayout->addWidget(m_detailSplitter);

    m_detailSplitter->addWidget(m_entryView);
    m_detailSplitter->addWidget(m_detailsView);

    m_detailSplitter->setStretchFactor(0, 100);
    m_detailSplitter->setStretchFactor(1, 0);
    m_detailSplitter->setSizes({1, 1});

    m_searchingLabel->setVisible(false);

    rightHandSideWidget->setLayout(vLayout);

    setTabOrder(m_entryView, m_groupView);

    m_mainSplitter->addWidget(m_groupView);
    m_mainSplitter->addWidget(rightHandSideWidget);

    m_mainSplitter->setStretchFactor(0, 30);
    m_mainSplitter->setStretchFactor(1, 70);

    layout->addWidget(m_mainSplitter);
    m_mainWidget->setLayout(mainLayout);

    m_editEntryWidget = new EditEntryWidget();
    m_editEntryWidget->setObjectName("editEntryWidget");
    m_historyEditEntryWidget = new EditEntryWidget();
    m_editGroupWidget = new EditGroupWidget();
    m_editGroupWidget->setObjectName("editGroupWidget");
    m_changeMasterKeyWidget = new ChangeMasterKeyWidget();
    m_changeMasterKeyWidget->setObjectName("changeMasterKeyWidget");
    m_changeMasterKeyWidget->headlineLabel()->setText(tr("Change master key"));
    QFont headlineLabelFont = m_changeMasterKeyWidget->headlineLabel()->font();
    headlineLabelFont.setBold(true);
    headlineLabelFont.setPointSize(headlineLabelFont.pointSize() + 2);
    m_changeMasterKeyWidget->headlineLabel()->setFont(headlineLabelFont);
    m_csvImportWizard = new CsvImportWizard();
    m_csvImportWizard->setObjectName("csvImportWizard");
    m_databaseSettingsWidget = new DatabaseSettingsWidget();
    m_databaseSettingsWidget->setObjectName("databaseSettingsWidget");
    m_databaseOpenWidget = new DatabaseOpenWidget();
    m_databaseOpenWidget->setObjectName("databaseOpenWidget");
    m_databaseOpenMergeWidget = new DatabaseOpenWidget();
    m_databaseOpenMergeWidget->setObjectName("databaseOpenMergeWidget");
    m_keepass1OpenWidget = new KeePass1OpenWidget();
    m_keepass1OpenWidget->setObjectName("keepass1OpenWidget");
    m_unlockDatabaseWidget = new UnlockDatabaseWidget();
    m_unlockDatabaseWidget->setObjectName("unlockDatabaseWidget");
    m_unlockDatabaseDialog = new UnlockDatabaseDialog();
    m_unlockDatabaseDialog->setObjectName("unlockDatabaseDialog");
    addWidget(m_mainWidget);
    addWidget(m_editEntryWidget);
    addWidget(m_editGroupWidget);
    addWidget(m_changeMasterKeyWidget);
    addWidget(m_databaseSettingsWidget);
    addWidget(m_historyEditEntryWidget);
    addWidget(m_databaseOpenWidget);
    addWidget(m_csvImportWizard);
    addWidget(m_databaseOpenMergeWidget);
    addWidget(m_keepass1OpenWidget);
    addWidget(m_unlockDatabaseWidget);

    connect(m_mainSplitter, SIGNAL(splitterMoved(int, int)), SIGNAL(mainSplitterSizesChanged()));
    connect(m_detailSplitter, SIGNAL(splitterMoved(int, int)), SIGNAL(detailSplitterSizesChanged()));
    connect(m_entryView, SIGNAL(viewStateChanged()), SIGNAL(entryViewStateChanged()));
    connect(m_groupView, SIGNAL(groupChanged(Group*)), this, SLOT(onGroupChanged(Group*)));
    connect(m_groupView, SIGNAL(groupChanged(Group*)), SIGNAL(groupChanged()));
    connect(m_entryView,
            SIGNAL(entryActivated(Entry*, EntryModel::ModelColumn)),
            SLOT(entryActivationSignalReceived(Entry*, EntryModel::ModelColumn)));
    connect(m_entryView, SIGNAL(entrySelectionChanged()), SIGNAL(entrySelectionChanged()));
    connect(m_editEntryWidget, SIGNAL(editFinished(bool)), SLOT(switchToView(bool)));
    connect(m_editEntryWidget, SIGNAL(historyEntryActivated(Entry*)), SLOT(switchToHistoryView(Entry*)));
    connect(m_historyEditEntryWidget, SIGNAL(editFinished(bool)), SLOT(switchBackToEntryEdit()));
    connect(m_editGroupWidget, SIGNAL(editFinished(bool)), SLOT(switchToView(bool)));
    connect(m_changeMasterKeyWidget, SIGNAL(editFinished(bool)), SLOT(updateMasterKey(bool)));
    connect(m_databaseSettingsWidget, SIGNAL(editFinished(bool)), SLOT(switchToView(bool)));
    connect(m_databaseOpenWidget, SIGNAL(editFinished(bool)), SLOT(openDatabase(bool)));
    connect(m_databaseOpenMergeWidget, SIGNAL(editFinished(bool)), SLOT(mergeDatabase(bool)));
    connect(m_keepass1OpenWidget, SIGNAL(editFinished(bool)), SLOT(openDatabase(bool)));
    connect(m_csvImportWizard, SIGNAL(importFinished(bool)), SLOT(csvImportFinished(bool)));
    connect(m_unlockDatabaseWidget, SIGNAL(editFinished(bool)), SLOT(unlockDatabase(bool)));
    connect(m_unlockDatabaseDialog, SIGNAL(unlockDone(bool)), SLOT(unlockDatabase(bool)));
    connect(&m_fileWatcher, SIGNAL(fileChanged(QString)), this, SLOT(onWatchedFileChanged()));
    connect(&m_fileWatchTimer, SIGNAL(timeout()), this, SLOT(reloadDatabaseFile()));
    connect(&m_fileWatchUnblockTimer, SIGNAL(timeout()), this, SLOT(unblockAutoReload()));
    connect(this, SIGNAL(currentChanged(int)), this, SLOT(emitCurrentModeChanged()));

    connect(m_groupView, SIGNAL(groupPressed(Group*)), SLOT(emitPressedGroup(Group*)));
    connect(m_groupView, SIGNAL(groupChanged(Group*)), SLOT(emitPressedGroup(Group*)));
    connect(m_entryView, SIGNAL(entryPressed(Entry*)), SLOT(emitPressedEntry(Entry*)));
    connect(m_entryView, SIGNAL(entrySelectionChanged()), SLOT(emitPressedEntry()));
    connect(m_editEntryWidget, SIGNAL(editFinished(bool)), SLOT(emitPressedEntry()));

    m_databaseModified = false;

    m_fileWatchTimer.setSingleShot(true);
    m_fileWatchUnblockTimer.setSingleShot(true);
    m_ignoreAutoReload = false;

    m_searchCaseSensitive = false;
    m_searchLimitGroup = config()->get("SearchLimitGroup", false).toBool();

#ifdef WITH_XC_SSHAGENT
    if (config()->get("SSHAgent", false).toBool()) {
        connect(this,
                SIGNAL(currentModeChanged(DatabaseWidget::Mode)),
                SSHAgent::instance(),
                SLOT(databaseModeChanged(DatabaseWidget::Mode)));
        connect(this, SIGNAL(closeRequest()), SSHAgent::instance(), SLOT(databaseModeChanged()));
    }
#endif

    setCurrentWidget(m_mainWidget);
}

DatabaseWidget::~DatabaseWidget()
{
}

DatabaseWidget::Mode DatabaseWidget::currentMode() const
{
    if (currentWidget() == nullptr) {
        return DatabaseWidget::None;
    } else if (currentWidget() == m_csvImportWizard) {
        return DatabaseWidget::ImportMode;
    } else if (currentWidget() == m_mainWidget) {
        return DatabaseWidget::ViewMode;
    } else if (currentWidget() == m_unlockDatabaseWidget || currentWidget() == m_databaseOpenWidget) {
        return DatabaseWidget::LockedMode;
    } else {
        return DatabaseWidget::EditMode;
    }
}

bool DatabaseWidget::isInEditMode() const
{
    return currentMode() == DatabaseWidget::EditMode;
}

bool DatabaseWidget::isEditWidgetModified() const
{
    if (currentWidget() == m_editEntryWidget) {
        return m_editEntryWidget->hasBeenModified();
    } else {
        // other edit widget don't have a hasBeenModified() method yet
        // assume that they already have been modified
        return true;
    }
}

QList<int> DatabaseWidget::mainSplitterSizes() const
{
    return m_mainSplitter->sizes();
}

void DatabaseWidget::setMainSplitterSizes(const QList<int>& sizes)
{
    m_mainSplitter->setSizes(sizes);
}

QList<int> DatabaseWidget::detailSplitterSizes() const
{
    return m_detailSplitter->sizes();
}

void DatabaseWidget::setDetailSplitterSizes(const QList<int>& sizes)
{
    m_detailSplitter->setSizes(sizes);
}

/**
 * Get current state of entry view 'Hide Usernames' setting
 */
bool DatabaseWidget::isUsernamesHidden() const
{
    return m_entryView->isUsernamesHidden();
}

/**
 * Set state of entry view 'Hide Usernames' setting
 */
void DatabaseWidget::setUsernamesHidden(const bool hide)
{
    m_entryView->setUsernamesHidden(hide);
}

/**
 * Get current state of entry view 'Hide Passwords' setting
 */
bool DatabaseWidget::isPasswordsHidden() const
{
    return m_entryView->isPasswordsHidden();
}

/**
 * Set state of entry view 'Hide Passwords' setting
 */
void DatabaseWidget::setPasswordsHidden(const bool hide)
{
    m_entryView->setPasswordsHidden(hide);
}

/**
 * Get current view state of entry view
 */
QByteArray DatabaseWidget::entryViewState() const
{
    return m_entryView->viewState();
}

/**
 * Set view state of entry view
 */
bool DatabaseWidget::setEntryViewState(const QByteArray& state) const
{
    return m_entryView->setViewState(state);
}

void DatabaseWidget::clearAllWidgets()
{
    m_editEntryWidget->clear();
    m_historyEditEntryWidget->clear();
    m_editGroupWidget->clear();
}

void DatabaseWidget::emitCurrentModeChanged()
{
    emit currentModeChanged(currentMode());
}

Database* DatabaseWidget::database()
{
    return m_db;
}

void DatabaseWidget::createEntry()
{
    Q_ASSERT(m_groupView->currentGroup());
    if (!m_groupView->currentGroup()) {
        return;
    }

    m_newEntry = new Entry();

    if (isInSearchMode()) {
        m_newEntry->setTitle(getCurrentSearch());
        endSearch();
    }
    m_newEntry->setUuid(QUuid::createUuid());
    m_newEntry->setUsername(m_db->metadata()->defaultUserName());
    m_newParent = m_groupView->currentGroup();
    setIconFromParent();
    switchToEntryEdit(m_newEntry, true);
}

void DatabaseWidget::setIconFromParent()
{
    if (!config()->get("UseGroupIconOnEntryCreation").toBool()) {
        return;
    }

    if (m_newParent->iconNumber() == Group::DefaultIconNumber && m_newParent->iconUuid().isNull()) {
        return;
    }

    if (m_newParent->iconUuid().isNull()) {
        m_newEntry->setIcon(m_newParent->iconNumber());
    } else {
        m_newEntry->setIcon(m_newParent->iconUuid());
    }
}

void DatabaseWidget::replaceDatabase(Database* db)
{
    Database* oldDb = m_db;
    m_db = db;
    m_groupView->changeDatabase(m_db);
    emit databaseChanged(m_db, m_databaseModified);
    delete oldDb;
}

void DatabaseWidget::cloneEntry()
{
    Entry* currentEntry = m_entryView->currentEntry();
    Q_ASSERT(currentEntry);
    if (!currentEntry) {
        return;
    }

    auto cloneDialog = new CloneDialog(this, m_db, currentEntry);
    cloneDialog->show();
}

void DatabaseWidget::showTotp()
{
    Entry* currentEntry = m_entryView->currentEntry();
    Q_ASSERT(currentEntry);
    if (!currentEntry) {
        return;
    }

    auto totpDialog = new TotpDialog(this, currentEntry);
    totpDialog->open();
}

void DatabaseWidget::copyTotp()
{
    Entry* currentEntry = m_entryView->currentEntry();
    Q_ASSERT(currentEntry);
    if (!currentEntry) {
        return;
    }
    setClipboardTextAndMinimize(currentEntry->totp());
}

void DatabaseWidget::setupTotp()
{
    Entry* currentEntry = m_entryView->currentEntry();
    Q_ASSERT(currentEntry);
    if (!currentEntry) {
        return;
    }

    auto setupTotpDialog = new SetupTotpDialog(this, currentEntry);
    if (currentEntry->hasTotp()) {
        setupTotpDialog->setSeed(currentEntry->totpSeed());
        setupTotpDialog->setStep(currentEntry->totpStep());
        setupTotpDialog->setDigits(currentEntry->totpDigits());
        // now that all settings are set, decide whether it's default, steam or custom
        setupTotpDialog->setSettings(currentEntry->totpDigits());
    }

    setupTotpDialog->open();
}

void DatabaseWidget::deleteEntries()
{
    const QModelIndexList selected = m_entryView->selectionModel()->selectedRows();

    Q_ASSERT(!selected.isEmpty());
    if (selected.isEmpty()) {
        return;
    }

    // get all entry pointers as the indexes change when removing multiple entries
    QList<Entry*> selectedEntries;
    for (const QModelIndex& index : selected) {
        selectedEntries.append(m_entryView->entryFromIndex(index));
    }

    bool inRecycleBin = Tools::hasChild(m_db->metadata()->recycleBin(), selectedEntries.first());
    if (inRecycleBin || !m_db->metadata()->recycleBinEnabled()) {
        QString prompt;
        if (selected.size() == 1) {
            prompt = tr("Do you really want to delete the entry \"%1\" for good?")
                         .arg(selectedEntries.first()->title().toHtmlEscaped());
        } else {
            prompt = tr("Do you really want to delete %n entry(s) for good?", "", selected.size());
        }

        QMessageBox::StandardButton result = MessageBox::question(
            this, tr("Delete entry(s)?", "", selected.size()), prompt, QMessageBox::Yes | QMessageBox::No);

        if (result == QMessageBox::Yes) {
            for (Entry* entry : asConst(selectedEntries)) {
                delete entry;
            }
            refreshSearch();
        }
    } else {
        QString prompt;
        if (selected.size() == 1) {
            prompt = tr("Do you really want to move entry \"%1\" to the recycle bin?")
                         .arg(selectedEntries.first()->title().toHtmlEscaped());
        } else {
            prompt = tr("Do you really want to move %n entry(s) to the recycle bin?", "", selected.size());
        }

        QMessageBox::StandardButton result = MessageBox::question(
            this, tr("Move entry(s) to recycle bin?", "", selected.size()), prompt, QMessageBox::Yes | QMessageBox::No);

        if (result == QMessageBox::No) {
            return;
        }

        for (Entry* entry : asConst(selectedEntries)) {
            m_db->recycleEntry(entry);
        }
    }
}

void DatabaseWidget::setFocus()
{
    m_entryView->setFocus();
}

void DatabaseWidget::copyTitle()
{
    Entry* currentEntry = m_entryView->currentEntry();
    Q_ASSERT(currentEntry);
    if (!currentEntry) {
        return;
    }

    setClipboardTextAndMinimize(currentEntry->resolveMultiplePlaceholders(currentEntry->title()));
}

void DatabaseWidget::copyUsername()
{
    Entry* currentEntry = m_entryView->currentEntry();
    Q_ASSERT(currentEntry);
    if (!currentEntry) {
        return;
    }

    setClipboardTextAndMinimize(currentEntry->resolveMultiplePlaceholders(currentEntry->username()));
}

void DatabaseWidget::copyPassword()
{
    Entry* currentEntry = m_entryView->currentEntry();
    Q_ASSERT(currentEntry);
    if (!currentEntry) {
        return;
    }

    setClipboardTextAndMinimize(currentEntry->resolveMultiplePlaceholders(currentEntry->password()));
}

void DatabaseWidget::copyURL()
{
    Entry* currentEntry = m_entryView->currentEntry();
    Q_ASSERT(currentEntry);
    if (!currentEntry) {
        return;
    }

    setClipboardTextAndMinimize(currentEntry->resolveMultiplePlaceholders(currentEntry->url()));
}

void DatabaseWidget::copyNotes()
{
    Entry* currentEntry = m_entryView->currentEntry();
    Q_ASSERT(currentEntry);
    if (!currentEntry) {
        return;
    }

    setClipboardTextAndMinimize(currentEntry->resolveMultiplePlaceholders(currentEntry->notes()));
}

void DatabaseWidget::copyAttribute(QAction* action)
{
    Entry* currentEntry = m_entryView->currentEntry();
    Q_ASSERT(currentEntry);
    if (!currentEntry) {
        return;
    }

    setClipboardTextAndMinimize(
        currentEntry->resolveMultiplePlaceholders(currentEntry->attributes()->value(action->data().toString())));
}

void DatabaseWidget::setClipboardTextAndMinimize(const QString& text)
{
    clipboard()->setText(text);
    if (config()->get("MinimizeOnCopy").toBool()) {
        window()->showMinimized();
    }
}

void DatabaseWidget::performAutoType()
{
    Entry* currentEntry = m_entryView->currentEntry();
    Q_ASSERT(currentEntry);
    if (!currentEntry) {
        return;
    }

    autoType()->performAutoType(currentEntry, window());
}

void DatabaseWidget::openUrl()
{
    Entry* currentEntry = m_entryView->currentEntry();
    Q_ASSERT(currentEntry);
    if (!currentEntry) {
        return;
    }

    openUrlForEntry(currentEntry);
}

void DatabaseWidget::openUrlForEntry(Entry* entry)
{
    QString cmdString = entry->resolveMultiplePlaceholders(entry->url());
    if (cmdString.startsWith("cmd://")) {
        // check if decision to execute command was stored
        if (entry->attributes()->hasKey(EntryAttributes::RememberCmdExecAttr)) {
            if (entry->attributes()->value(EntryAttributes::RememberCmdExecAttr) == "1") {
                QProcess::startDetached(cmdString.mid(6));
            }
            return;
        }

        // otherwise ask user
        if (cmdString.length() > 6) {
            QString cmdTruncated = cmdString.mid(6);
            if (cmdTruncated.length() > 400) {
                cmdTruncated = cmdTruncated.left(400) + " […]";
            }
            QMessageBox msgbox(QMessageBox::Icon::Question,
                               tr("Execute command?"),
                               tr("Do you really want to execute the following command?<br><br>%1<br>")
                                   .arg(cmdTruncated.toHtmlEscaped()),
                               QMessageBox::Yes | QMessageBox::No,
                               this);
            msgbox.setDefaultButton(QMessageBox::No);

            QCheckBox* checkbox = new QCheckBox(tr("Remember my choice"), &msgbox);
            msgbox.setCheckBox(checkbox);
            bool remember = false;
            QObject::connect(checkbox, &QCheckBox::stateChanged, [&](int state) {
                if (static_cast<Qt::CheckState>(state) == Qt::CheckState::Checked) {
                    remember = true;
                }
            });

            int result = msgbox.exec();
            if (result == QMessageBox::Yes) {
                QProcess::startDetached(cmdString.mid(6));
            }

            if (remember) {
                entry->attributes()->set(EntryAttributes::RememberCmdExecAttr, result == QMessageBox::Yes ? "1" : "0");
            }
        }
    } else {
<<<<<<< HEAD
        QUrl url = QUrl::fromUserInput(urlString);
        QDesktopServices::openUrl(url);
=======
        QString urlString = entry->webUrl();
        if (!urlString.isEmpty()) {
            QDesktopServices::openUrl(urlString);
        }
>>>>>>> 6fe821c3
    }
}

void DatabaseWidget::createGroup()
{
    Q_ASSERT(m_groupView->currentGroup());
    if (!m_groupView->currentGroup()) {
        return;
    }

    m_newGroup = new Group();
    m_newGroup->setUuid(QUuid::createUuid());
    m_newParent = m_groupView->currentGroup();
    switchToGroupEdit(m_newGroup, true);
}

void DatabaseWidget::deleteGroup()
{
    Group* currentGroup = m_groupView->currentGroup();
    Q_ASSERT(currentGroup && canDeleteCurrentGroup());
    if (!currentGroup || !canDeleteCurrentGroup()) {
        return;
    }

    bool inRecycleBin = Tools::hasChild(m_db->metadata()->recycleBin(), currentGroup);
    bool isRecycleBin = (currentGroup == m_db->metadata()->recycleBin());
    bool isRecycleBinSubgroup = Tools::hasChild(currentGroup, m_db->metadata()->recycleBin());
    if (inRecycleBin || isRecycleBin || isRecycleBinSubgroup || !m_db->metadata()->recycleBinEnabled()) {
        QMessageBox::StandardButton result = MessageBox::question(
            this,
            tr("Delete group?"),
            tr("Do you really want to delete the group \"%1\" for good?").arg(currentGroup->name().toHtmlEscaped()),
            QMessageBox::Yes | QMessageBox::No);
        if (result == QMessageBox::Yes) {
            delete currentGroup;
        }
    } else {
        m_db->recycleGroup(currentGroup);
    }
}

int DatabaseWidget::addWidget(QWidget* w)
{
    w->setSizePolicy(QSizePolicy::Ignored, QSizePolicy::Ignored);

    int index = QStackedWidget::addWidget(w);

    adjustSize();

    return index;
}

void DatabaseWidget::setCurrentIndex(int index)
{
    // use setCurrentWidget() instead
    // index is not reliable
    Q_UNUSED(index);
    Q_ASSERT(false);
}

void DatabaseWidget::setCurrentWidget(QWidget* widget)
{
    if (currentWidget()) {
        currentWidget()->setSizePolicy(QSizePolicy::Ignored, QSizePolicy::Ignored);
    }

    QStackedWidget::setCurrentWidget(widget);

    if (currentWidget()) {
        currentWidget()->setSizePolicy(QSizePolicy::Preferred, QSizePolicy::Preferred);
    }

    adjustSize();
}

void DatabaseWidget::csvImportFinished(bool accepted)
{
    if (!accepted) {
        emit closeRequest();
    } else {
        setCurrentWidget(m_mainWidget);
    }
}

void DatabaseWidget::switchToView(bool accepted)
{
    if (m_newGroup) {
        if (accepted) {
            m_newGroup->setParent(m_newParent);
            m_groupView->setCurrentGroup(m_newGroup);
            m_groupView->expandGroup(m_newParent);
        } else {
            delete m_newGroup;
        }

        m_newGroup = nullptr;
        m_newParent = nullptr;
    } else if (m_newEntry) {
        if (accepted) {
            m_newEntry->setGroup(m_newParent);
            m_entryView->setFocus();
            m_entryView->setCurrentEntry(m_newEntry);
        } else {
            delete m_newEntry;
        }

        m_newEntry = nullptr;
        m_newParent = nullptr;
    }

    setCurrentWidget(m_mainWidget);
}

void DatabaseWidget::switchToHistoryView(Entry* entry)
{
    m_historyEditEntryWidget->loadEntry(entry, false, true, m_editEntryWidget->entryTitle(), m_db);
    setCurrentWidget(m_historyEditEntryWidget);
}

void DatabaseWidget::switchBackToEntryEdit()
{
    setCurrentWidget(m_editEntryWidget);
}

void DatabaseWidget::switchToEntryEdit(Entry* entry)
{
    switchToEntryEdit(entry, false);
}

void DatabaseWidget::switchToEntryEdit(Entry* entry, bool create)
{
    // If creating an entry, it will be in `currentGroup()` so it's
    // okay to use but when editing, the entry may not be in
    // `currentGroup()` so we get the entry's group.
    Group* group;
    if (create) {
        group = currentGroup();
    } else {
        group = entry->group();
    }

    Q_ASSERT(group);

    m_editEntryWidget->loadEntry(entry, create, false, group->name(), m_db);
    setCurrentWidget(m_editEntryWidget);
}

void DatabaseWidget::switchToGroupEdit(Group* group, bool create)
{
    m_editGroupWidget->loadGroup(group, create, m_db);
    setCurrentWidget(m_editGroupWidget);
}

void DatabaseWidget::updateMasterKey(bool accepted)
{
    if (m_importingCsv) {
        setCurrentWidget(m_csvImportWizard);
        m_csvImportWizard->keyFinished(accepted, m_changeMasterKeyWidget->newMasterKey());
        return;
    }

    if (accepted) {
        QApplication::setOverrideCursor(QCursor(Qt::WaitCursor));
        bool result = m_db->setKey(m_changeMasterKeyWidget->newMasterKey(), true, true);
        QApplication::restoreOverrideCursor();

        if (!result) {
            m_messageWidget->showMessage(tr("Unable to calculate master key"), MessageWidget::Error);
            return;
        }
    } else if (!m_db->hasKey()) {
        emit closeRequest();
        return;
    }

    setCurrentWidget(m_mainWidget);
}

void DatabaseWidget::openDatabase(bool accepted)
{
    if (accepted) {
        replaceDatabase(static_cast<DatabaseOpenWidget*>(sender())->database());
        setCurrentWidget(m_mainWidget);
        emit unlockedDatabase();

        // We won't need those anymore and KeePass1OpenWidget closes
        // the file in its dtor.
        delete m_databaseOpenWidget;
        m_databaseOpenWidget = nullptr;
        delete m_keepass1OpenWidget;
        m_keepass1OpenWidget = nullptr;
        m_fileWatcher.addPath(m_filePath);
    } else {
        m_fileWatcher.removePath(m_filePath);
        if (m_databaseOpenWidget->database()) {
            delete m_databaseOpenWidget->database();
        }
        emit closeRequest();
    }
}

void DatabaseWidget::mergeDatabase(bool accepted)
{
    if (accepted) {
        if (!m_db) {
            m_messageWidget->showMessage(tr("No current database."), MessageWidget::Error);
            return;
        }

        Database* srcDb = static_cast<DatabaseOpenWidget*>(sender())->database();

        if (!srcDb) {
            m_messageWidget->showMessage(tr("No source database, nothing to do."), MessageWidget::Error);
            return;
        }

        m_db->merge(srcDb);
    }

    m_databaseOpenMergeWidget->clearForms();
    setCurrentWidget(m_mainWidget);
    emit databaseMerged(m_db);
}

void DatabaseWidget::unlockDatabase(bool accepted)
{
    if (!accepted) {
        emit closeRequest();
        return;
    }

    Database* db = nullptr;
    if (sender() == m_unlockDatabaseDialog) {
        db = m_unlockDatabaseDialog->database();
    } else if (sender() == m_unlockDatabaseWidget) {
        db = m_unlockDatabaseWidget->database();
    }

    replaceDatabase(db);

    restoreGroupEntryFocus(m_groupBeforeLock, m_entryBeforeLock);
    m_groupBeforeLock = QUuid();
    m_entryBeforeLock = QUuid();

    setCurrentWidget(m_mainWidget);
    m_unlockDatabaseWidget->clearForms();
    emit unlockedDatabase();

    if (sender() == m_unlockDatabaseDialog) {
        QList<Database*> dbList;
        dbList.append(m_db);
        autoType()->performGlobalAutoType(dbList);
    }
}

void DatabaseWidget::entryActivationSignalReceived(Entry* entry, EntryModel::ModelColumn column)
{
    Q_ASSERT(entry);
    if (!entry) {
        return;
    }

    // Implement 'copy-on-doubleclick' functionality for certain columns
    switch (column) {
    case EntryModel::Username:
        setClipboardTextAndMinimize(entry->resolveMultiplePlaceholders(entry->username()));
        break;
    case EntryModel::Password:
        setClipboardTextAndMinimize(entry->resolveMultiplePlaceholders(entry->password()));
        break;
    case EntryModel::Url:
        if (!entry->url().isEmpty()) {
            openUrlForEntry(entry);
        }
        break;
    // TODO: switch to 'Notes' tab in details view/pane
    // case EntryModel::Notes:
    //    break;
    // TODO: switch to 'Attachments' tab in details view/pane
    // case EntryModel::Attachments:
    //    break;
    default:
        switchToEntryEdit(entry);
    }
}

void DatabaseWidget::switchToEntryEdit()
{
    Entry* entry = m_entryView->currentEntry();

    if (!entry) {
        return;
    }

    switchToEntryEdit(entry, false);
}

void DatabaseWidget::switchToGroupEdit()
{
    Group* group = m_groupView->currentGroup();

    if (!group) {
        return;
    }

    switchToGroupEdit(group, false);
}

void DatabaseWidget::switchToMasterKeyChange(bool disableCancel)
{
    m_changeMasterKeyWidget->clearForms();
    m_changeMasterKeyWidget->setCancelEnabled(!disableCancel);
    setCurrentWidget(m_changeMasterKeyWidget);
    m_importingCsv = false;
}

void DatabaseWidget::switchToDatabaseSettings()
{
    m_databaseSettingsWidget->load(m_db);
    setCurrentWidget(m_databaseSettingsWidget);
}

void DatabaseWidget::switchToOpenDatabase(const QString& filePath)
{
    updateFilePath(filePath);
    if (m_databaseOpenWidget) {
        m_databaseOpenWidget->load(filePath);
        setCurrentWidget(m_databaseOpenWidget);
    } else if (m_unlockDatabaseWidget) {
        m_unlockDatabaseWidget->load(filePath);
        setCurrentWidget(m_unlockDatabaseWidget);
    }
}

void DatabaseWidget::switchToOpenDatabase(const QString& filePath, const QString& password, const QString& keyFile)
{
    updateFilePath(filePath);
    switchToOpenDatabase(filePath);
    if (m_databaseOpenWidget) {
        m_databaseOpenWidget->enterKey(password, keyFile);
    } else if (m_unlockDatabaseWidget) {
        m_unlockDatabaseWidget->enterKey(password, keyFile);
    }
}

void DatabaseWidget::switchToImportCsv(const QString& filePath)
{
    updateFilePath(filePath);
    m_csvImportWizard->load(filePath, m_db);
    m_changeMasterKeyWidget->clearForms();
    m_changeMasterKeyWidget->setCancelEnabled(false);
    setCurrentWidget(m_changeMasterKeyWidget);
    m_importingCsv = true;
}

void DatabaseWidget::switchToOpenMergeDatabase(const QString& filePath)
{
    m_databaseOpenMergeWidget->clearForms();
    m_databaseOpenMergeWidget->load(filePath);
    setCurrentWidget(m_databaseOpenMergeWidget);
}

void DatabaseWidget::switchToOpenMergeDatabase(const QString& filePath, const QString& password, const QString& keyFile)
{
    switchToOpenMergeDatabase(filePath);
    m_databaseOpenMergeWidget->enterKey(password, keyFile);
}

void DatabaseWidget::switchToImportKeepass1(const QString& filePath)
{
    updateFilePath(filePath);
    m_keepass1OpenWidget->load(filePath);
    setCurrentWidget(m_keepass1OpenWidget);
}

void DatabaseWidget::databaseModified()
{
    m_databaseModified = true;
}

void DatabaseWidget::databaseSaved()
{
    m_databaseModified = false;
}

void DatabaseWidget::refreshSearch()
{
    if (isInSearchMode()) {
        search(m_lastSearchText);
    }
}

void DatabaseWidget::search(const QString& searchtext)
{
    if (searchtext.isEmpty()) {
        endSearch();
        return;
    }

    emit searchModeAboutToActivate();

    Qt::CaseSensitivity caseSensitive = m_searchCaseSensitive ? Qt::CaseSensitive : Qt::CaseInsensitive;

    Group* searchGroup = m_searchLimitGroup ? currentGroup() : m_db->rootGroup();

    QList<Entry*> searchResult = EntrySearcher().search(searchtext, searchGroup, caseSensitive);

    m_entryView->setEntryList(searchResult);
    m_lastSearchText = searchtext;

    // Display a label detailing our search results
    if (searchResult.size() > 0) {
        m_searchingLabel->setText(tr("Search Results (%1)").arg(searchResult.size()));
    } else {
        m_searchingLabel->setText(tr("No Results"));
    }

    m_searchingLabel->setVisible(true);

    emit searchModeActivated();
}

void DatabaseWidget::setSearchCaseSensitive(bool state)
{
    m_searchCaseSensitive = state;
    refreshSearch();
}

void DatabaseWidget::setSearchLimitGroup(bool state)
{
    m_searchLimitGroup = state;
    refreshSearch();
}

void DatabaseWidget::onGroupChanged(Group* group)
{
    // Intercept group changes if in search mode
    if (isInSearchMode())
        search(m_lastSearchText);
    else
        m_entryView->setGroup(group);
}

QString DatabaseWidget::getCurrentSearch()
{
    return m_lastSearchText;
}

void DatabaseWidget::endSearch()
{
    if (isInSearchMode()) {
        emit listModeAboutToActivate();

        // Show the normal entry view of the current group
        m_entryView->setGroup(currentGroup());

        emit listModeActivated();
    }

    m_searchingLabel->setVisible(false);
    m_searchingLabel->setText(tr("Searching..."));

    m_lastSearchText.clear();
}

void DatabaseWidget::emitGroupContextMenuRequested(const QPoint& pos)
{
    emit groupContextMenuRequested(m_groupView->viewport()->mapToGlobal(pos));
}

void DatabaseWidget::emitEntryContextMenuRequested(const QPoint& pos)
{
    emit entryContextMenuRequested(m_entryView->viewport()->mapToGlobal(pos));
}

void DatabaseWidget::emitPressedEntry()
{
    Entry* currentEntry = m_entryView->currentEntry();
    emitPressedEntry(currentEntry);
}

void DatabaseWidget::emitPressedEntry(Entry* currentEntry)
{
    if (!currentEntry) {
        // if no entry is pressed, leave in details the last entry
        return;
    }

    emit pressedEntry(currentEntry);
}

void DatabaseWidget::emitPressedGroup(Group* currentGroup)
{
    if (!currentGroup) {
        // if no group is pressed, leave in details the last group
        return;
    }

    emit pressedGroup(currentGroup);
}

bool DatabaseWidget::dbHasKey() const
{
    return m_db->hasKey();
}

bool DatabaseWidget::canDeleteCurrentGroup() const
{
    bool isRootGroup = m_db->rootGroup() == m_groupView->currentGroup();
    return !isRootGroup;
}

bool DatabaseWidget::isInSearchMode() const
{
    return m_entryView->inSearchMode();
}

Group* DatabaseWidget::currentGroup() const
{
    return m_groupView->currentGroup();
}

void DatabaseWidget::lock()
{
    Q_ASSERT(currentMode() != DatabaseWidget::LockedMode);

    if (m_groupView->currentGroup()) {
        m_groupBeforeLock = m_groupView->currentGroup()->uuid();
    } else {
        m_groupBeforeLock = m_db->rootGroup()->uuid();
    }

    if (m_entryView->currentEntry()) {
        m_entryBeforeLock = m_entryView->currentEntry()->uuid();
    }

    endSearch();
    clearAllWidgets();
    m_unlockDatabaseWidget->load(m_filePath);
    setCurrentWidget(m_unlockDatabaseWidget);
    Database* newDb = new Database();
    newDb->metadata()->setName(m_db->metadata()->name());
    replaceDatabase(newDb);
}

void DatabaseWidget::updateFilePath(const QString& filePath)
{
    if (!m_filePath.isEmpty()) {
        m_fileWatcher.removePath(m_filePath);
    }

    m_fileWatcher.addPath(filePath);
    m_filePath = filePath;
}

void DatabaseWidget::blockAutoReload(bool block)
{
    if (block) {
        m_ignoreAutoReload = true;
        m_fileWatchTimer.stop();
    } else {
        m_fileWatchUnblockTimer.start(500);
    }
}

void DatabaseWidget::unblockAutoReload()
{
    m_ignoreAutoReload = false;
    updateFilePath(m_filePath);
}

void DatabaseWidget::onWatchedFileChanged()
{
    if (m_ignoreAutoReload) {
        return;
    }
    if (m_fileWatchTimer.isActive())
        return;

    m_fileWatchTimer.start(500);
}

void DatabaseWidget::reloadDatabaseFile()
{
    if (!m_db || currentMode() == DatabaseWidget::LockedMode) {
        return;
    }

    if (currentMode() == DatabaseWidget::LockedMode) {
        return;
    }

    if (!config()->get("AutoReloadOnChange").toBool()) {
        // Ask if we want to reload the db
        QMessageBox::StandardButton mb =
            MessageBox::question(this,
                                 tr("File has changed"),
                                 tr("The database file has changed. Do you want to load the changes?"),
                                 QMessageBox::Yes | QMessageBox::No);

        if (mb == QMessageBox::No) {
            // Notify everyone the database does not match the file
            emit m_db->modified();
            m_databaseModified = true;
            // Rewatch the database file
            m_fileWatcher.addPath(m_filePath);
            return;
        }
    }

    KeePass2Reader reader;
    QFile file(m_filePath);
    if (file.open(QIODevice::ReadOnly)) {
        Database* db = reader.readDatabase(&file, database()->key());
        if (db != nullptr) {
            if (m_databaseModified) {
                // Ask if we want to merge changes into new database
                QMessageBox::StandardButton mb =
                    MessageBox::question(this,
                                         tr("Merge Request"),
                                         tr("The database file has changed and you have unsaved changes.\n"
                                            "Do you want to merge your changes?"),
                                         QMessageBox::Yes | QMessageBox::No);

                if (mb == QMessageBox::Yes) {
                    // Merge the old database into the new one
                    m_db->setEmitModified(false);
                    db->merge(m_db);
                } else {
                    // Since we are accepting the new file as-is, internally mark as unmodified
                    // TODO: when saving is moved out of DatabaseTabWidget, this should be replaced
                    m_databaseModified = false;
                }
            }

            QUuid groupBeforeReload;
            if (m_groupView && m_groupView->currentGroup()) {
                groupBeforeReload = m_groupView->currentGroup()->uuid();
            } else {
                groupBeforeReload = m_db->rootGroup()->uuid();
            }

            QUuid entryBeforeReload;
            if (m_entryView && m_entryView->currentEntry()) {
                entryBeforeReload = m_entryView->currentEntry()->uuid();
            }

            replaceDatabase(db);
            restoreGroupEntryFocus(groupBeforeReload, entryBeforeReload);
        }
    } else {
        m_messageWidget->showMessage(
            tr("Could not open the new database file while attempting to autoreload this database.")
                .append("\n")
                .append(file.errorString()),
            MessageWidget::Error);
        // HACK: Directly calling the database's signal
        // Mark db as modified since existing data may differ from file or file was deleted
        m_db->modified();
    }

    // Rewatch the database file
    m_fileWatcher.addPath(m_filePath);
}

int DatabaseWidget::numberOfSelectedEntries() const
{
    return m_entryView->numberOfSelectedEntries();
}

QStringList DatabaseWidget::customEntryAttributes() const
{
    Entry* entry = m_entryView->currentEntry();
    if (!entry) {
        return QStringList();
    }

    return entry->attributes()->customKeys();
}

/*
 * Restores the focus on the group and entry that was focused
 * before the database was locked or reloaded.
 */
void DatabaseWidget::restoreGroupEntryFocus(const QUuid& groupUuid, const QUuid& entryUuid)
{
    Group* restoredGroup = nullptr;
    const QList<Group*> groups = m_db->rootGroup()->groupsRecursive(true);
    for (Group* group : groups) {
        if (group->uuid() == groupUuid) {
            restoredGroup = group;
            break;
        }
    }

    if (restoredGroup != nullptr) {
        m_groupView->setCurrentGroup(restoredGroup);

        const QList<Entry*> entries = restoredGroup->entries();
        for (Entry* entry : entries) {
            if (entry->uuid() == entryUuid) {
                m_entryView->setCurrentEntry(entry);
                break;
            }
        }
    }
}

bool DatabaseWidget::isGroupSelected() const
{
    return m_groupView->currentGroup() != nullptr;
}

bool DatabaseWidget::currentEntryHasTitle()
{
    Entry* currentEntry = m_entryView->currentEntry();
    Q_ASSERT(currentEntry);
    if (!currentEntry) {
        return false;
    }
    return !currentEntry->title().isEmpty();
}

bool DatabaseWidget::currentEntryHasUsername()
{
    Entry* currentEntry = m_entryView->currentEntry();
    Q_ASSERT(currentEntry);
    if (!currentEntry) {
        return false;
    }
    return !currentEntry->resolveMultiplePlaceholders(currentEntry->username()).isEmpty();
}

bool DatabaseWidget::currentEntryHasPassword()
{
    Entry* currentEntry = m_entryView->currentEntry();
    Q_ASSERT(currentEntry);
    if (!currentEntry) {
        return false;
    }
    return !currentEntry->resolveMultiplePlaceholders(currentEntry->password()).isEmpty();
}

bool DatabaseWidget::currentEntryHasUrl()
{
    Entry* currentEntry = m_entryView->currentEntry();
    Q_ASSERT(currentEntry);
    if (!currentEntry) {
        return false;
    }
    return !currentEntry->resolveMultiplePlaceholders(currentEntry->url()).isEmpty();
}

bool DatabaseWidget::currentEntryHasTotp()
{
    Entry* currentEntry = m_entryView->currentEntry();
    Q_ASSERT(currentEntry);
    if (!currentEntry) {
        return false;
    }
    return currentEntry->hasTotp();
}

bool DatabaseWidget::currentEntryHasNotes()
{
    Entry* currentEntry = m_entryView->currentEntry();
    Q_ASSERT(currentEntry);
    if (!currentEntry) {
        return false;
    }
    return !currentEntry->resolveMultiplePlaceholders(currentEntry->notes()).isEmpty();
}

GroupView* DatabaseWidget::groupView()
{
    return m_groupView;
}

EntryView* DatabaseWidget::entryView()
{
    return m_entryView;
}

void DatabaseWidget::showUnlockDialog()
{
    m_unlockDatabaseDialog->clearForms();
    m_unlockDatabaseDialog->setFilePath(m_filePath);

#if defined(Q_OS_MAC)
    autoType()->raiseWindow();
    Tools::wait(500);
#endif

    m_unlockDatabaseDialog->show();
    m_unlockDatabaseDialog->activateWindow();
}

void DatabaseWidget::closeUnlockDialog()
{
    m_unlockDatabaseDialog->close();
}

void DatabaseWidget::showMessage(const QString& text,
                                 MessageWidget::MessageType type,
                                 bool showClosebutton,
                                 int autoHideTimeout)
{
    m_messageWidget->setCloseButtonVisible(showClosebutton);
    m_messageWidget->showMessage(text, type, autoHideTimeout);
}

void DatabaseWidget::showErrorMessage(const QString& errorMessage)
{
    showMessage(errorMessage, MessageWidget::MessageType::Error);
}

void DatabaseWidget::hideMessage()
{
    if (m_messageWidget->isVisible()) {
        m_messageWidget->animatedHide();
    }
}

bool DatabaseWidget::isRecycleBinSelected() const
{
    return m_groupView->currentGroup() && m_groupView->currentGroup() == m_db->metadata()->recycleBin();
}

void DatabaseWidget::emptyRecycleBin()
{
    if (!isRecycleBinSelected()) {
        return;
    }

    QMessageBox::StandardButton result =
        MessageBox::question(this,
                             tr("Empty recycle bin?"),
                             tr("Are you sure you want to permanently delete everything from your recycle bin?"),
                             QMessageBox::Yes | QMessageBox::No);

    if (result == QMessageBox::Yes) {
        m_db->emptyRecycleBin();
        refreshSearch();
    }
}<|MERGE_RESOLUTION|>--- conflicted
+++ resolved
@@ -659,15 +659,10 @@
             }
         }
     } else {
-<<<<<<< HEAD
-        QUrl url = QUrl::fromUserInput(urlString);
-        QDesktopServices::openUrl(url);
-=======
         QString urlString = entry->webUrl();
         if (!urlString.isEmpty()) {
             QDesktopServices::openUrl(urlString);
         }
->>>>>>> 6fe821c3
     }
 }
 
